--- conflicted
+++ resolved
@@ -204,11 +204,7 @@
         given:
         def ENV = 'bwa=1.1.1'
         def PREFIX = Files.createTempDirectory('foo')
-<<<<<<< HEAD
-        def cache = Spy(CondaCache, constructorArgs: [new CondaConfig(useMamba:true)])
-=======
         def cache = Spy(new CondaCache(useMamba: true))
->>>>>>> 285fe49c
 
         when:
         // the prefix directory exists ==> no mamba command is executed
@@ -221,10 +217,6 @@
 
         when:
         PREFIX.deleteDir()
-<<<<<<< HEAD
-
-=======
->>>>>>> 285fe49c
         result = cache.createLocalCondaEnv0(ENV, PREFIX)
         then:
         1 * cache.isYamlFilePath(ENV)
@@ -238,12 +230,8 @@
         given:
         def ENV = 'bwa=1.1.1'
         def PREFIX = Paths.get('/foo/bar')
-<<<<<<< HEAD
-        def cache = Spy(CondaCache, constructorArgs: [new CondaConfig(createOptions:'--this --that')])
-=======
         and:
         def cache = Spy(new CondaCache(createOptions: '--this --that'))
->>>>>>> 285fe49c
 
         when:
         def result = cache.createLocalCondaEnv0(ENV,PREFIX)
@@ -259,12 +247,8 @@
         given:
         def ENV = 'bwa=1.1.1'
         def PREFIX = Paths.get('/foo/bar')
-<<<<<<< HEAD
-        def cache = Spy(CondaCache, constructorArgs: [new CondaConfig(useMamba:true, createOptions:'--this --that')])
-=======
         and:
         def cache = Spy(new CondaCache(useMamba: true, createOptions: '--this --that'))
->>>>>>> 285fe49c
 
         when:
         def result = cache.createLocalCondaEnv0(ENV, PREFIX)
@@ -299,12 +283,8 @@
         given:
         def ENV = 'foo.txt'
         def PREFIX = Paths.get('/conda/envs/my-env')
-<<<<<<< HEAD
-        def cache = Spy(CondaCache, constructorArgs: [new CondaConfig(createOptions:'--this --that')])
-=======
         and:
         def cache = Spy(new CondaCache(createOptions: '--this --that'))
->>>>>>> 285fe49c
 
         when:
         def result = cache.createLocalCondaEnv0(ENV, PREFIX)
