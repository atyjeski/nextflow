--- conflicted
+++ resolved
@@ -224,14 +224,8 @@
                             containers:[
                                     [name:'nf-foo',
                                      image:'debian:latest',
-<<<<<<< HEAD
-                                     command:['/bin/bash', '-ue','.command.run'],
-                                     workingDir:'/some/work/dir',
+                                     command:['/bin/bash', '-ue','/some/work/dir/.command.run'],
                                      resources:[ requests: [cpu:'1000m'], limits:[cpu:'1000m'] ],
-=======
-                                     command:['/bin/bash', '-ue','/some/work/dir/.command.run'],
-                                     resources:[ requests: [cpu:1], limits:[cpu:1] ],
->>>>>>> 0a45f858
                                      env: [  [name:'NXF_OWNER', value:'501:502'] ]
                                     ]
                             ]
@@ -262,14 +256,8 @@
                             containers:[
                                     [name:'nf-abc',
                                      image:'user/alpine:1.0',
-<<<<<<< HEAD
-                                     command:['/bin/bash', '-ue', '.command.run'],
-                                     workingDir:'/some/work/dir',
+                                     command:['/bin/bash', '-ue', '/some/work/dir/.command.run'],
                                      resources:[ requests: [cpu:'400m', memory:'16384Mi'], limits:[cpu:'400m', memory:'16384Mi'] ]
-=======
-                                     command:['/bin/bash', '-ue', '/some/work/dir/.command.run'],
-                                     resources:[ requests: [cpu:4, memory:'16384Mi'], limits:[cpu:4, memory:'16384Mi'] ]
->>>>>>> 0a45f858
                                     ]
                             ]
                     ]
@@ -313,14 +301,8 @@
                             containers:[
                                     [name:'nf-123',
                                      image:'debian:latest',
-<<<<<<< HEAD
-                                     command:['/bin/bash', '-ue','.command.run'],
-                                     workingDir:'/some/work/dir',
+                                     command:['/bin/bash', '-ue','/some/work/dir/.command.run'],
                                      resources:[requests:[cpu:'1000m'], limits:[cpu:'1000m']]
-=======
-                                     command:['/bin/bash', '-ue','/some/work/dir/.command.run'],
-                                     resources:[requests:[cpu:1], limits:[cpu:1]]
->>>>>>> 0a45f858
                                     ]
                             ]
                     ]
