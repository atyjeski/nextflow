/*
 * Copyright 2020-2021, Seqera Labs
 *
 * Licensed under the Apache License, Version 2.0 (the "License");
 * you may not use this file except in compliance with the License.
 * You may obtain a copy of the License at
 *
 *     http://www.apache.org/licenses/LICENSE-2.0
 *
 * Unless required by applicable law or agreed to in writing, software
 * distributed under the License is distributed on an "AS IS" BASIS,
 * WITHOUT WARRANTIES OR CONDITIONS OF ANY KIND, either express or implied.
 * See the License for the specific language governing permissions and
 * limitations under the License.
 *
 */

package com.upplication.s3fs.ng;

import com.amazonaws.services.s3.AmazonS3;
import com.amazonaws.services.s3.internal.ServiceUtils;
import com.amazonaws.services.s3.model.GetObjectRequest;
import com.amazonaws.services.s3.model.S3ObjectInputStream;
import com.amazonaws.services.s3.transfer.internal.TransferManagerUtils;
import com.amazonaws.util.IOUtils;
import org.slf4j.Logger;
import org.slf4j.LoggerFactory;

import java.io.ByteArrayInputStream;
import java.io.IOException;
import java.io.InputStream;
import java.io.SequenceInputStream;
import java.util.AbstractMap;
import java.util.ArrayList;
import java.util.Enumeration;
import java.util.Iterator;
import java.util.LinkedList;
import java.util.List;
<<<<<<< HEAD
import java.util.NoSuchElementException;
import java.util.Queue;
import java.util.concurrent.Executors;
import java.util.concurrent.Future;
import java.util.concurrent.ThreadPoolExecutor;
=======
import java.util.concurrent.Callable;
import java.util.concurrent.ExecutorService;
import java.util.concurrent.Executors;
import java.util.concurrent.Future;
>>>>>>> a5dc6903
import java.util.concurrent.TimeUnit;
import java.util.stream.IntStream;
import java.util.stream.LongStream;

/**
 * Implements a multipart downloader for S3
 *
 * @author Jordi Deu-Pons <jordi@seqera.io>
 */
public class S3ParallelDownload {

    private static final Logger log = LoggerFactory.getLogger(S3ParallelDownload.class);

    private final AmazonS3 s3Client;
<<<<<<< HEAD
    private final ThreadPoolExecutor executor;
    private static final List<S3ParallelDownload> instances = new ArrayList<>(10);
=======
    private ExecutorService executor;
    private ChunkBufferFactory bufferFactory;
    private static List<S3ParallelDownload> instances = new ArrayList<>(10);
    private static AtomicInteger chunksCount = new AtomicInteger();
>>>>>>> a5dc6903
    private final DownloadOpts opts;

    S3ParallelDownload(AmazonS3 client) {
        this(client, new DownloadOpts());
    }

    S3ParallelDownload(AmazonS3 client, DownloadOpts opts) {
        this.s3Client = client;
        this.opts = opts;
<<<<<<< HEAD
        this.executor = (ThreadPoolExecutor) Executors.newFixedThreadPool(opts.numWorkers());
=======
        this.executor = Executors.newFixedThreadPool( opts.numWorkers(), CustomThreadFactory.withName("S3-download") );
        int poolCapacity = (int)(opts.bufferMaxSize().toBytes() / opts.chunkSize());
        this.bufferFactory = new ChunkBufferFactory(opts.chunkSize(), poolCapacity);
        log.debug("Creating S3 download thread pool: {}; pool-capacity={}", opts, poolCapacity);
>>>>>>> a5dc6903
    }

    public static S3ParallelDownload create(AmazonS3 client, DownloadOpts opts) {
        S3ParallelDownload result = new S3ParallelDownload(client, opts);
        instances.add(result);
        return result;
    }

    private void shutdown0(boolean hard) {
        if (hard)
            executor.shutdownNow();
        else
            executor.shutdown();
        try {
            executor.awaitTermination(1, TimeUnit.HOURS);
        } catch (InterruptedException e) {
            Thread.currentThread().interrupt();
        }
    }

    public static void shutdown(boolean hard) {
        log.debug("Shutdown S3 downloader");
        for (S3ParallelDownload it : instances) {
            it.shutdown0(hard);
        }
        log.debug("Shutdown S3 downloader - done");
    }
<<<<<<< HEAD

    public InputStream download(String bucketName, String key) {
        return new SequenceInputStream(getParallelEnumeration(getPartRequestsIterator(bucketName, key)));
=======
    
    protected List<GetObjectRequest> prepareGetPartRequests(String bucketName, String key, long size) {
        int numberOfParts = (int)Math.ceil( (double)size / opts.chunkSize() );
        return LongStream.range(0, numberOfParts)
                .mapToObj(index -> new AbstractMap.SimpleEntry<>(index * opts.chunkSize(),
                        (index + 1) * opts.chunkSize() > size ? size - 1 : (index + 1) * opts.chunkSize() - 1))
                .map(range -> new GetObjectRequest(bucketName, key).withRange(range.getKey(), range.getValue()))
                .collect(Collectors.toList());
    }

    public InputStream download( String bucketName, String key ) {
        long length = s3Client.getObjectMetadata(bucketName, key) .getContentLength();

        List<GetObjectRequest> chunks = prepareGetPartRequests(bucketName, key, length);
        if( length>0 && chunks.size()==0 )
            throw new IllegalStateException(String.format("Object length is greater %s but got zero chunks to download", length));

        int chunkIndex=0;
        List<Future<ChunkBuffer>> futures = new ArrayList<>(chunks.size());
        for( GetObjectRequest it : chunks ) {
            Future<ChunkBuffer> f = executor.submit(downloadChunk(chunkIndex++, it));
            futures.add(f);
        }

        return new FutureInputStream(futures);
>>>>>>> a5dc6903
    }

    private boolean isDownloadParallel(String bucketName, String key) {
        GetObjectRequest getObjectRequest = new GetObjectRequest(bucketName, key);
        return TransferManagerUtils.isDownloadParallelizable(s3Client, getObjectRequest, ServiceUtils.getPartCount(getObjectRequest, s3Client));
    }

    private Iterator<GetObjectRequest> getPartRequestsIterator(String bucketName, String key) {
        if (isDownloadParallel(bucketName, key)) {
            // Multi-part object that can be downloaded in parallel
            int totalParts = ServiceUtils.getPartCount(new GetObjectRequest(bucketName, key), s3Client);
            return IntStream.range(1, totalParts + 1).mapToObj(p -> new GetObjectRequest(bucketName, key).withPartNumber(p)).iterator();
        } else {
            // Use range to download in parallel
            long size = s3Client.getObjectMetadata(bucketName, key).getContentLength();
            int numberOfParts = (int) Math.ceil((double) size / opts.chunkSize());
            return LongStream.range(0, numberOfParts)
                    .mapToObj(index -> new AbstractMap.SimpleEntry<>(index * opts.chunkSize(),
                            (index + 1) * opts.chunkSize() > size ? size - 1 : (index + 1) * opts.chunkSize() - 1))
                    .map(range -> new GetObjectRequest(bucketName, key).withRange(range.getKey(), range.getValue())).iterator();
        }
    }

<<<<<<< HEAD
    private Enumeration<ByteArrayInputStream> getParallelEnumeration(Iterator<GetObjectRequest> parts) {

        // FIFO queue of parts downloading in parallel
        Queue<Future<ByteArrayInputStream>> futures = new LinkedList<>();

        // Start downloading first 'numWorkers' parts
        int submitted = 0;
        while (parts.hasNext() && submitted < opts.numWorkers()) {
            GetObjectRequest nextPart = parts.next();
            futures.add(executor.submit(() -> downloadPartWithRetry(nextPart, 500, 3)));
            submitted++;
        }

        return new Enumeration<ByteArrayInputStream>() {

            @Override
            public boolean hasMoreElements() {
                return !futures.isEmpty() || parts.hasNext();
            }

            @Override
            public ByteArrayInputStream nextElement() {

                // Add next part to download
                if (parts.hasNext()) {
                    futures.add(executor.submit(() -> downloadPartWithRetry(parts.next(), 500, 3)));
                }

                if (futures.isEmpty()) {
                    throw new NoSuchElementException();
                }

                try {
                    return futures.poll().get();
                } catch (Exception e) {
                    cleanUpAfterException();
                    throw new RuntimeException("Unable to complete multipart download. Individual part download failed.", e);
                }
            }

            private void cleanUpAfterException() {
                for (Future<ByteArrayInputStream> future : futures) {
                    future.cancel(false);
=======
    private Callable<ChunkBuffer> downloadChunk(final int chunkIndex, final GetObjectRequest req) {
        // note: the use of the `index` determine the priority of the task in the thread pool
        return new Callable<ChunkBuffer>() {
            @Override
            public ChunkBuffer call() throws Exception {
                try ( S3Object chunk = s3Client.getObject(req) ) {
                    final long start = req.getRange()[0];
                    final long end = req.getRange()[1];
                    final String path = "s3://" + req.getBucketName() + '/' + req.getKey();

                    ChunkBuffer result = bufferFactory.create();
                    try ( InputStream stream = chunk.getObjectContent() ) {
                        result.fill(stream);
                    }
                    catch (Throwable e) {
                        String msg = String.format("Failed to download chunk index=%s; range=%s..%s; path=%s", chunkIndex, start, end, path);
                        throw new IOException(msg, e);
                    }
                    log.trace("Downloaded chunk index={}; range={}..{}; path={}", chunkIndex, start, end, path);
                    // return it
                    result.makeReadable();
                    return result;
>>>>>>> a5dc6903
                }
            }
        };
    }

    private ByteArrayInputStream downloadPart(GetObjectRequest getRequest) throws IOException {
        try (S3ObjectInputStream nextStream = s3Client.getObject(getRequest).getObjectContent()) {
            byte[] byteArray = IOUtils.toByteArray(nextStream);
            return new ByteArrayInputStream(byteArray);
        }
    }

    private ByteArrayInputStream downloadPartWithRetry(GetObjectRequest getRequest, long waitTimeMs, int maxRetries) {
        while (maxRetries > 0) {
            maxRetries--;
            try {
                return downloadPart(getRequest);
            } catch (Exception e) {
                if (maxRetries == 0) {
                    try {
                        throw e;
                    } catch (Exception ignored) { // can't happen but just in case we wrap it in
                        throw new RuntimeException(e);
                    }
                }

                log.warn("Attempt " + maxRetries + " failed", e);
                try {
                    Thread.sleep(waitTimeMs);
                } catch (InterruptedException ignored) {
                }
            }
        }

        throw new IllegalStateException();
    }

}<|MERGE_RESOLUTION|>--- conflicted
+++ resolved
@@ -17,60 +17,40 @@
 
 package com.upplication.s3fs.ng;
 
-import com.amazonaws.services.s3.AmazonS3;
-import com.amazonaws.services.s3.internal.ServiceUtils;
-import com.amazonaws.services.s3.model.GetObjectRequest;
-import com.amazonaws.services.s3.model.S3ObjectInputStream;
-import com.amazonaws.services.s3.transfer.internal.TransferManagerUtils;
-import com.amazonaws.util.IOUtils;
-import org.slf4j.Logger;
-import org.slf4j.LoggerFactory;
-
-import java.io.ByteArrayInputStream;
 import java.io.IOException;
 import java.io.InputStream;
-import java.io.SequenceInputStream;
 import java.util.AbstractMap;
 import java.util.ArrayList;
-import java.util.Enumeration;
-import java.util.Iterator;
-import java.util.LinkedList;
 import java.util.List;
-<<<<<<< HEAD
-import java.util.NoSuchElementException;
-import java.util.Queue;
-import java.util.concurrent.Executors;
-import java.util.concurrent.Future;
-import java.util.concurrent.ThreadPoolExecutor;
-=======
 import java.util.concurrent.Callable;
 import java.util.concurrent.ExecutorService;
 import java.util.concurrent.Executors;
 import java.util.concurrent.Future;
->>>>>>> a5dc6903
 import java.util.concurrent.TimeUnit;
-import java.util.stream.IntStream;
+import java.util.concurrent.atomic.AtomicInteger;
+import java.util.stream.Collectors;
 import java.util.stream.LongStream;
+
+import com.amazonaws.services.s3.AmazonS3;
+import com.amazonaws.services.s3.model.GetObjectRequest;
+import com.amazonaws.services.s3.model.S3Object;
+import org.slf4j.Logger;
+import org.slf4j.LoggerFactory;
 
 /**
  * Implements a multipart downloader for S3
  *
- * @author Jordi Deu-Pons <jordi@seqera.io>
+ * @author Paolo Di Tommaso <paolo.ditommaso@gmail.com>
  */
 public class S3ParallelDownload {
 
-    private static final Logger log = LoggerFactory.getLogger(S3ParallelDownload.class);
+    static final private Logger log = LoggerFactory.getLogger(S3ParallelDownload.class);
 
     private final AmazonS3 s3Client;
-<<<<<<< HEAD
-    private final ThreadPoolExecutor executor;
-    private static final List<S3ParallelDownload> instances = new ArrayList<>(10);
-=======
     private ExecutorService executor;
     private ChunkBufferFactory bufferFactory;
     private static List<S3ParallelDownload> instances = new ArrayList<>(10);
     private static AtomicInteger chunksCount = new AtomicInteger();
->>>>>>> a5dc6903
     private final DownloadOpts opts;
 
     S3ParallelDownload(AmazonS3 client) {
@@ -80,46 +60,38 @@
     S3ParallelDownload(AmazonS3 client, DownloadOpts opts) {
         this.s3Client = client;
         this.opts = opts;
-<<<<<<< HEAD
-        this.executor = (ThreadPoolExecutor) Executors.newFixedThreadPool(opts.numWorkers());
-=======
         this.executor = Executors.newFixedThreadPool( opts.numWorkers(), CustomThreadFactory.withName("S3-download") );
         int poolCapacity = (int)(opts.bufferMaxSize().toBytes() / opts.chunkSize());
         this.bufferFactory = new ChunkBufferFactory(opts.chunkSize(), poolCapacity);
         log.debug("Creating S3 download thread pool: {}; pool-capacity={}", opts, poolCapacity);
->>>>>>> a5dc6903
     }
 
-    public static S3ParallelDownload create(AmazonS3 client, DownloadOpts opts) {
+    static public S3ParallelDownload create(AmazonS3 client, DownloadOpts opts) {
         S3ParallelDownload result = new S3ParallelDownload(client, opts);
         instances.add(result);
         return result;
     }
 
     private void shutdown0(boolean hard) {
-        if (hard)
+        if( hard )
             executor.shutdownNow();
         else
             executor.shutdown();
         try {
             executor.awaitTermination(1, TimeUnit.HOURS);
-        } catch (InterruptedException e) {
+        }
+        catch (InterruptedException e) {
             Thread.currentThread().interrupt();
         }
     }
 
-    public static void shutdown(boolean hard) {
+    static public void shutdown(boolean hard) {
         log.debug("Shutdown S3 downloader");
-        for (S3ParallelDownload it : instances) {
+        for( S3ParallelDownload it : instances )  {
             it.shutdown0(hard);
         }
         log.debug("Shutdown S3 downloader - done");
     }
-<<<<<<< HEAD
-
-    public InputStream download(String bucketName, String key) {
-        return new SequenceInputStream(getParallelEnumeration(getPartRequestsIterator(bucketName, key)));
-=======
     
     protected List<GetObjectRequest> prepareGetPartRequests(String bucketName, String key, long size) {
         int numberOfParts = (int)Math.ceil( (double)size / opts.chunkSize() );
@@ -145,75 +117,24 @@
         }
 
         return new FutureInputStream(futures);
->>>>>>> a5dc6903
     }
 
-    private boolean isDownloadParallel(String bucketName, String key) {
-        GetObjectRequest getObjectRequest = new GetObjectRequest(bucketName, key);
-        return TransferManagerUtils.isDownloadParallelizable(s3Client, getObjectRequest, ServiceUtils.getPartCount(getObjectRequest, s3Client));
+    static int seqOrder(int fileIndex, int chunkIndex) {
+        return (1 << 16) * fileIndex + chunkIndex;
     }
 
-    private Iterator<GetObjectRequest> getPartRequestsIterator(String bucketName, String key) {
-        if (isDownloadParallel(bucketName, key)) {
-            // Multi-part object that can be downloaded in parallel
-            int totalParts = ServiceUtils.getPartCount(new GetObjectRequest(bucketName, key), s3Client);
-            return IntStream.range(1, totalParts + 1).mapToObj(p -> new GetObjectRequest(bucketName, key).withPartNumber(p)).iterator();
-        } else {
-            // Use range to download in parallel
-            long size = s3Client.getObjectMetadata(bucketName, key).getContentLength();
-            int numberOfParts = (int) Math.ceil((double) size / opts.chunkSize());
-            return LongStream.range(0, numberOfParts)
-                    .mapToObj(index -> new AbstractMap.SimpleEntry<>(index * opts.chunkSize(),
-                            (index + 1) * opts.chunkSize() > size ? size - 1 : (index + 1) * opts.chunkSize() - 1))
-                    .map(range -> new GetObjectRequest(bucketName, key).withRange(range.getKey(), range.getValue())).iterator();
+    protected int getPriorityIndex(final int fileIndex, final int chunkIndex) {
+        if( opts.strategy() == DownloadOpts.Strategy.interleaved ) {
+            // give an incremental index to each across all files
+            // this should behave as first arrived first served irrespective the file
+            return chunksCount.incrementAndGet();
         }
+        else if( opts.strategy() == DownloadOpts.Strategy.sequential ) {
+            return seqOrder(fileIndex, chunkIndex);
+        }
+        throw new IllegalArgumentException("Unexpected download strategy=" + opts.strategy());
     }
 
-<<<<<<< HEAD
-    private Enumeration<ByteArrayInputStream> getParallelEnumeration(Iterator<GetObjectRequest> parts) {
-
-        // FIFO queue of parts downloading in parallel
-        Queue<Future<ByteArrayInputStream>> futures = new LinkedList<>();
-
-        // Start downloading first 'numWorkers' parts
-        int submitted = 0;
-        while (parts.hasNext() && submitted < opts.numWorkers()) {
-            GetObjectRequest nextPart = parts.next();
-            futures.add(executor.submit(() -> downloadPartWithRetry(nextPart, 500, 3)));
-            submitted++;
-        }
-
-        return new Enumeration<ByteArrayInputStream>() {
-
-            @Override
-            public boolean hasMoreElements() {
-                return !futures.isEmpty() || parts.hasNext();
-            }
-
-            @Override
-            public ByteArrayInputStream nextElement() {
-
-                // Add next part to download
-                if (parts.hasNext()) {
-                    futures.add(executor.submit(() -> downloadPartWithRetry(parts.next(), 500, 3)));
-                }
-
-                if (futures.isEmpty()) {
-                    throw new NoSuchElementException();
-                }
-
-                try {
-                    return futures.poll().get();
-                } catch (Exception e) {
-                    cleanUpAfterException();
-                    throw new RuntimeException("Unable to complete multipart download. Individual part download failed.", e);
-                }
-            }
-
-            private void cleanUpAfterException() {
-                for (Future<ByteArrayInputStream> future : futures) {
-                    future.cancel(false);
-=======
     private Callable<ChunkBuffer> downloadChunk(final int chunkIndex, final GetObjectRequest req) {
         // note: the use of the `index` determine the priority of the task in the thread pool
         return new Callable<ChunkBuffer>() {
@@ -236,42 +157,9 @@
                     // return it
                     result.makeReadable();
                     return result;
->>>>>>> a5dc6903
                 }
             }
         };
     }
 
-    private ByteArrayInputStream downloadPart(GetObjectRequest getRequest) throws IOException {
-        try (S3ObjectInputStream nextStream = s3Client.getObject(getRequest).getObjectContent()) {
-            byte[] byteArray = IOUtils.toByteArray(nextStream);
-            return new ByteArrayInputStream(byteArray);
-        }
-    }
-
-    private ByteArrayInputStream downloadPartWithRetry(GetObjectRequest getRequest, long waitTimeMs, int maxRetries) {
-        while (maxRetries > 0) {
-            maxRetries--;
-            try {
-                return downloadPart(getRequest);
-            } catch (Exception e) {
-                if (maxRetries == 0) {
-                    try {
-                        throw e;
-                    } catch (Exception ignored) { // can't happen but just in case we wrap it in
-                        throw new RuntimeException(e);
-                    }
-                }
-
-                log.warn("Attempt " + maxRetries + " failed", e);
-                try {
-                    Thread.sleep(waitTimeMs);
-                } catch (InterruptedException ignored) {
-                }
-            }
-        }
-
-        throw new IllegalStateException();
-    }
-
 }