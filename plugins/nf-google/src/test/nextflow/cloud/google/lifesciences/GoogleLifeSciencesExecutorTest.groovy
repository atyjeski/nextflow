/*
 * Copyright 2020-2022, Seqera Labs
 * Copyright 2013-2019, Centre for Genomic Regulation (CRG)
 *
 * Licensed under the Apache License, Version 2.0 (the "License");
 * you may not use this file except in compliance with the License.
 * You may obtain a copy of the License at
 *
 *     http://www.apache.org/licenses/LICENSE-2.0
 *
 * Unless required by applicable law or agreed to in writing, software
 * distributed under the License is distributed on an "AS IS" BASIS,
 * WITHOUT WARRANTIES OR CONDITIONS OF ANY KIND, either express or implied.
 * See the License for the specific language governing permissions and
 * limitations under the License.
 */
package nextflow.cloud.google.lifesciences

import java.nio.file.Files
import java.nio.file.Path
import java.nio.file.Paths

import nextflow.Session
import nextflow.cloud.google.GoogleSpecification
import nextflow.exception.AbortOperationException
import spock.lang.Shared

class GoogleLifeSciencesExecutorTest extends GoogleSpecification {

    @Shared Path CREDS_FILE
    @Shared Path TEMP_DIR

    def setup() {
        TEMP_DIR = Files.createTempDirectory('test')
        CREDS_FILE = TEMP_DIR.resolve('google.json')
        CREDS_FILE.text = '''
        {
            "project_id": "my-project-123"
        }
        '''
    }

    def cleanup() {
        TEMP_DIR?.deleteDir()
    }

    Map<String,String> ENV() {
        [GOOGLE_APPLICATION_CREDENTIALS: CREDS_FILE.toString()]
    }

    def 'should config and init executor'() {
        given:
        def session = Stub(Session)
        def path = mockGsPath('gs://foo/bar')
        session.bucketDir >> path
        session.binDir >> null
        session.config >> [google: [project: 'my-project-123', region: 'eu-west1', location:'us-central']]
        and:
        def executor = Spy(GoogleLifeSciencesExecutor)
        executor.session = session
<<<<<<< HEAD
        executor.setProperty('env', ENV())
=======
        executor.@env = ENV()
>>>>>>> 285fe49c

        when:
        executor.register()
        then:
        1 * executor.initClient() >> Mock(GoogleLifeSciencesHelper)
        and:
        executor.config.location == 'us-central'
        executor.config.regions == ['eu-west1']
        executor.config.project == 'my-project-123'
        and:
        executor.helper != null
    }

    def 'should get project from creds file'() {
        given:
        def session = Stub(Session)
        def path = mockGsPath('gs://foo/bar')
        session.bucketDir >> path
        session.binDir >> null
        session.config >> [google: [region: 'eu-west1', location:'us-central']]
        and:
        def executor = Spy(GoogleLifeSciencesExecutor)
        executor.session = session
<<<<<<< HEAD
        executor.setProperty('env', ENV())
=======
        executor.@env = ENV()
>>>>>>> 285fe49c

        when:
        executor.register()
        then:
        1 * executor.initClient() >> Mock(GoogleLifeSciencesHelper)
        and:
        executor.config.location == 'us-central'
        executor.config.regions == ['eu-west1']
        executor.config.project == 'my-project-123'
        and:
        executor.helper != null
    }

    def 'should fail because project does not match'() {
        given:
        def session = Stub(Session)
        def path = mockGsPath('gs://foo/bar')
        session.bucketDir >> path
        session.binDir >> null
        session.config >> [google: [project: 'another-project', region: 'eu-west1', location:'us-central']]
        and:
        def executor = Spy(GoogleLifeSciencesExecutor)
        executor.session = session
<<<<<<< HEAD
        executor.setProperty('env', ENV())
=======
        executor.@env = ENV()
>>>>>>> 285fe49c

        when:
        executor.register()
        then:
        def err = thrown(AbortOperationException)
        and:
        err.message.startsWith('Project Id `another-project` declared in the nextflow config file')
    }

    def 'should abort operation when the workdir is not a CloudStoragePath'() {
        given:
        def session = Stub(Session)
        session.workDir = Stub(Path)
        and:
        def executor = new GoogleLifeSciencesExecutor(env: ENV(), session: session)

        when:
        executor.register()

        then:
        def error = thrown(AbortOperationException)
        error.getMessage().startsWith("Executor `google-lifesciences` requires a Google Storage bucket")
    }


    def 'should stop on missing creds and project id' () {
        given:
        def session = Mock(Session) {
            getConfig() >> [google: [region: 'west-1']]
        }
        def path = mockGsPath('gs://foo/bar')
        session.bucketDir >> path
        session.binDir >> null
        and:
        def executor = new GoogleLifeSciencesExecutor(env: [:], session: session)

        when:
        executor.register()
        then:
        def err = thrown(AbortOperationException)
        err.message == "Missing Google project Id -- Specify it adding the setting `google.project='your-project-id'` in the nextflow.config file"
    }

    def 'should stop on missing bucket' () {
        given:
        def session = Mock(Session)
        def path = Paths.get('/local/dir')
        session.bucketDir >> path
        session.binDir >> null
        and:
        def executor = new GoogleLifeSciencesExecutor(env: ENV(), session: session)

        when:
        executor.register()
        then:
        def err = thrown(AbortOperationException)
        err.message.startsWith('Executor `google-lifesciences` requires a Google Storage bucket to be specified as a working directory')
    }

    def 'should be containerNative'() {
        when:
        def executor = new GoogleLifeSciencesExecutor()
        then:
        executor.isContainerNative()
    }
}<|MERGE_RESOLUTION|>--- conflicted
+++ resolved
@@ -58,11 +58,7 @@
         and:
         def executor = Spy(GoogleLifeSciencesExecutor)
         executor.session = session
-<<<<<<< HEAD
-        executor.setProperty('env', ENV())
-=======
         executor.@env = ENV()
->>>>>>> 285fe49c
 
         when:
         executor.register()
@@ -86,11 +82,7 @@
         and:
         def executor = Spy(GoogleLifeSciencesExecutor)
         executor.session = session
-<<<<<<< HEAD
-        executor.setProperty('env', ENV())
-=======
         executor.@env = ENV()
->>>>>>> 285fe49c
 
         when:
         executor.register()
@@ -114,11 +106,7 @@
         and:
         def executor = Spy(GoogleLifeSciencesExecutor)
         executor.session = session
-<<<<<<< HEAD
-        executor.setProperty('env', ENV())
-=======
         executor.@env = ENV()
->>>>>>> 285fe49c
 
         when:
         executor.register()
